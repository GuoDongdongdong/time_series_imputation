import os

import torch
import numpy as np

from utils.dataset import data_provider
from utils.tools import logger, EarlyStopping
# from models import SAITS, BRITS, Transformer, USGAN, LOCF, CSDI
from models import CSDI

class Experiment:
    def __init__(self, args):
        self.model_dict = {
            # 'SAITS'       : SAITS,
            # 'BRITS'       : BRITS,
            # 'Transformer' : Transformer,
            # 'USGAN'       : USGAN,
            # 'LOCF'        : LOCF,
            'CSDI'        : CSDI
        }
        self.args = args
        self.args.device = self._get_device()
        self.model = self._build_model()

    def _build_model(self):
        model = self.model_dict[self.args.model].Model(self.args)

        if self.args.multi_gpu:
            device_ids = list(self.args.gpu_id.split(','))
            model = torch.nn.DataParallel(model, device_ids=device_ids)
        if isinstance(model, torch.nn.Module) :
            model = model.float().to(self.args.device)

        return model

    def _get_device(self):
        if self.args.gpu:
            os.environ["CUDA_VISIBLE_DEVICES"] = self.args.gpu_id
            device = torch.device(f"cuda:{self.args.gpu_id}")
            logger.debug(f"use gpu : {device}")
        else:
            device = torch.device('cpu')
            logger.debug(f"use cpu")

        return device

    def _get_optimizer(self):
        return torch.optim.Adam(self.model.parameters(), lr=self.args.lr)

    def _get_data(self, flag):
        return data_provider(self.args, flag)

    def load_model(self, path):
        self.model.load_state_dict(torch.load(path))

    def params(self):
        return sum(p.numel() for p in self.model.parameters() if p.requires_grad)

    def train(self) :
        dataset, dataloader = self._get_data('train')
        early_stop = EarlyStopping(patience=self.args.patience)
        optimizer = self._get_optimizer()
        if self.args.use_amp :
            scaler = torch.cuda.amp.grad_scaler.GradScaler()

        for epoch in range(self.args.epochs):
            train_loss = []
            self.model.train()
<<<<<<< HEAD
            for i, x in enumerate(dataloader):
                optimizer.zero_grad()
                loss = self.model(x)
=======
            for batch in dataloader:
                optimizer.zero_grad()
                loss = self.model(batch=batch, is_train=True)
>>>>>>> 640546f7

                if self.args.use_amp:
                    scaler.scale(loss).backward()
                    scaler.step(optimizer)
                    scaler.update()
                else:
                    loss.backward()
                    optimizer.step()

                train_loss.append(loss.item())
<<<<<<< HEAD
                if (i + 1) % 100 == 0:
                    logger.info("iters: {0}, epoch: {1} loss: {2:.7f}"
                                 .format(i + 1, epoch + 1, loss.item()))
=======
>>>>>>> 640546f7

            train_loss = np.average(train_loss)
            validation_loss = self.validate()
            logger.info("Epoch: {0} Train Loss: {1:.7f} Vali Loss: {2:.7f}".format(epoch + 1, train_loss, validation_loss))

            early_stop(validation_loss, self.model, self.args.checkpoints_path)
            if early_stop.stop:
                logger.info("Early stopping")
                break

    def validate(self):
        dataset, dataloader = self._get_data('validation')
        validation_loss = []
        self.model.eval()
        with torch.no_grad():
            for batch in dataloader:
                loss = self.model(batch=batch, is_train=False)
                validation_loss.append(loss.item())

        validation_loss = np.average(validation_loss)
        return validation_loss

    def impute(self):
        dataset, dataloader = self._get_data('test')
        with torch.no_grad():
            self.model.eval()
            mse_total = 0
            mae_total = 0
            target_mask_sum = 0

            all_gt_mask = []
            all_observed_data = []
            all_observed_mask = []
            all_generated_samples = []
            all_generated_samples_median = []
            for batch in dataloader:
                observed_data = batch['observed_data']
                observed_mask = batch['observed_mask']
                gt_mask       = batch['gt_mask']
                target_mask = observed_mask - gt_mask
                all_gt_mask.append(gt_mask)
                all_observed_mask.append(observed_mask)
                all_observed_data.append(observed_data)
                # [B, n_samples, D, L]
                output = self.model.impute(batch=batch, n_samples=self.args.n_samples)
                B, n_samples, D, L = output.shape
                # [B, n_samples, L, D]
                output = output.permute(0, 1, 3, 2)
                # [n_samples, B * L, D]
                output = output.reshape(n_samples, B * L, D)
                # denormlization
                for i in range(n_samples):
                    output[i, :, :] = dataset.inverse(output[i, :, :])

                all_generated_samples.append(output)
                # [B * L, D]
                samples_median = output.median(dim=0).values
                samples_median = torch.from_numpy(samples_median).to(self.args.device)
                all_generated_samples_median.append(samples_median)

                # [B * L, D]
                observed_data = dataset.inverse(observed_data.reshape(-1, D))
                mse_current = ((samples_median - observed_data) * target_mask) ** 2
                mae_current = torch.abs((samples_median - observed_data) * target_mask) 

                mse_total       += mse_current.sum().item()
                mae_total       += mae_current.sum().item()
                target_mask_sum += target_mask.sum().item()

            logger.info(f"RMSE: {np.sqrt(mse_total / target_mask_sum)}")
            logger.info(f"MAE: {mae_total / target_mask_sum}")

            # [B * L, D]
            all_gt_mask = torch.cat(all_gt_mask, dim=0).cpu()
            all_observed_data = torch.cat(all_observed_data, dim=0).cpu()
            all_generated_samples = torch.cat(all_generated_samples, dim=0).cpu()
            # [n_samples, B * L, D]
            all_generated_samples_median = torch.cat(all_generated_samples_median, dim=1).cpu()
            dataset.save_result(observed_data=all_observed_data,
                                observed_mask=all_observed_mask,
                                gt_mask=all_gt_mask,
                                samples_data=all_generated_samples,
                                impute_data=all_generated_samples_median)<|MERGE_RESOLUTION|>--- conflicted
+++ resolved
@@ -66,15 +66,9 @@
         for epoch in range(self.args.epochs):
             train_loss = []
             self.model.train()
-<<<<<<< HEAD
-            for i, x in enumerate(dataloader):
-                optimizer.zero_grad()
-                loss = self.model(x)
-=======
             for batch in dataloader:
                 optimizer.zero_grad()
                 loss = self.model(batch=batch, is_train=True)
->>>>>>> 640546f7
 
                 if self.args.use_amp:
                     scaler.scale(loss).backward()
@@ -85,12 +79,6 @@
                     optimizer.step()
 
                 train_loss.append(loss.item())
-<<<<<<< HEAD
-                if (i + 1) % 100 == 0:
-                    logger.info("iters: {0}, epoch: {1} loss: {2:.7f}"
-                                 .format(i + 1, epoch + 1, loss.item()))
-=======
->>>>>>> 640546f7
 
             train_loss = np.average(train_loss)
             validation_loss = self.validate()
